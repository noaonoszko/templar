--- conflicted
+++ resolved
@@ -23,25 +23,19 @@
 import random
 import sys
 import threading
-<<<<<<< HEAD
 import time
 from datetime import datetime, timedelta, timezone
 
 import bittensor as bt
 import numpy as np
-=======
 from typing import cast
->>>>>>> 2889135f
 
 # Third party
 from bittensor.core.subtensor import ScaleObj
 import torch
 from torch.optim import SGD
-<<<<<<< HEAD
-=======
 from torch import autocast
 from transformers import LlamaForCausalLM
->>>>>>> 2889135f
 from torch.optim.lr_scheduler import (
     CosineAnnealingWarmRestarts,
     LinearLR,
