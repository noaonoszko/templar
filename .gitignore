--- conflicted
+++ resolved
@@ -24,10 +24,7 @@
 .installed.cfg
 *.egg
 .coverage
-<<<<<<< HEAD
-=======
 coverage.xml
->>>>>>> 133927f3
 
 # UV specific
 .uv/
@@ -75,8 +72,4 @@
 good/
 rogue/
 test_output.txt
-<<<<<<< HEAD
-
-=======
-neurons/validator_old.py
->>>>>>> 133927f3
+neurons/validator_old.py